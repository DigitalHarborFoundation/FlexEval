--- conflicted
+++ resolved
@@ -155,7 +155,6 @@
         return output, output_minus_completion, completion
 
     def get_content(self):
-<<<<<<< HEAD
         return self.content
     
     def get_context(self, include_system_prompt=False):
@@ -163,6 +162,3 @@
         if not include_system_prompt:
             context = [cur_dict for cur_dict in context if cur_dict.get('role') != 'system']
         return context
-=======
-        return self.content
->>>>>>> 30dc8dc8
