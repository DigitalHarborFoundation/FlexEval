import unittest
import os
from openai import OpenAI
import yaml
import sys
import dotenv
import networkx as nx
import helpers
import json
import jsonschema
import importlib
import inspect
from typing import List, Dict, Any, Union, AnyStr, get_origin


from configuration import function_metrics

dotenv.load_dotenv()


class TestConfiguration(unittest.TestCase):
    @classmethod
    def setUpClass(self):
        self.eval_suite_name = sys.argv[1]
        self.config_file_name = os.getenv(
            "CONFIG_FILENAME"
        )  # was set before this was called

        with open(self.config_file_name) as file:
            self.config = yaml.safe_load(file)
        with open(self.config["evals_path"]) as file:
            self.user_evals = yaml.safe_load(file)
        with open(self.config["rubric_metrics_path"]) as file:
            self.rubric_metrics = yaml.safe_load(file)

    def test_env_file_exists(self):
        assert os.path.exists(
            ".env"
        ), ".env file must be defined in the root of the project folder"

    def test_openai_key_set(self):
        assert (
            os.environ.get("OPENAI_API_KEY", "") != ""
        ), "OPENAI_API_KEY must be set in the .env file"

    def test_openai_is_valid(self):
        # will raise exception if key is not set
        try:
            client = OpenAI(api_key=os.getenv("OPENAI_API_KEY"))
            client.chat.completions.create(
                model="gpt-3.5-turbo",
                messages=[{"role": "user", "content": "What is blue plus orange?"}],
                temperature=0,
            )

        except Exception as e:
            print(
                "Your OpenAI key appears to not be valid! Double check the key in the .env file"
            )
            raise e

    ## Make sure every location specified in the config file exists
    def test_config_file(self):

        def check_file_or_dir(path):
            """Check if a given path exists and is a file or directory."""
            return os.path.isfile(path) or os.path.isdir(path)

        def traverse_yaml(node, base_path=""):
            """Traverse the YAML tree and check existence of leaf entries."""
            if isinstance(node, str):
                path = node
                # path = os.path.join(base_path, node)
                if not check_file_or_dir(path) and not path.endswith("db"):
                    raise Exception(
                        f'Error: File or directory "{path}" specified in the src/llm-evals/{os.environ["CONFIG_FILENAME"]} file does not exist'
                    )
                elif os.path.islink(path):
                    print(f'Warning: Found a symbolic link at path "{path}"')
            elif isinstance(node, list):
                for item in node:
                    traverse_yaml(item, base_path=os.path.join(base_path, node[0]))
            elif isinstance(node, dict):
                for key, value in node.items():
                    traverse_yaml(value, base_path=os.path.join(base_path, key))

        traverse_yaml(self.config)

    def test_tests_are_unique(self):
        # this is tricky because the test names ALSO can't overlap with pre-installed eval names......
        import evals

        evals_location = os.path.dirname(evals.__file__)
        evals_test_path = os.path.join(evals_location, "elsuite")
        existing_tests = os.listdir(evals_test_path)
        for user_eval in self.user_evals.keys():
            assert (
                user_eval not in existing_tests
            ), f"Your eval name `{user_eval}` is already in use by OpenAI Evals. Please use a different name."

    def test_rubrics_requested_are_available(self):
        if (
            self.user_evals[self.eval_suite_name].get("rubric_metrics", None)
            is not None
        ):
            for rubric in self.user_evals[self.eval_suite_name].get("rubric_metrics"):
                assert (
                    "name" in rubric
                ), f"All rubric_metrics entries must have an entry with a `name` key."
                assert (
                    rubric["name"] in self.rubric_metrics.keys()
                ), f"Your eval suite `{self.eval_suite_name}` uses a rubric named `{rubric['name']}`, but no rubric with this name was found in configuration/rubric_metrics.yaml."

    def test_datafiles_are_found(self):
        data_paths = self.user_evals[self.eval_suite_name].get("data", {})
        for data_path in data_paths:
            assert os.path.exists(
                data_path
            ), f"The data file you specified is not found. You asked for `{data_path}`, which has the absolute path `{os.path.abspath(data_path)}"

    def test_metric_dependencies_are_a_dag(self):
        # Error checking will happen in create_metrics_graph function
        helpers.create_metrics_graph(
            self.user_evals[self.eval_suite_name].get("metrics")
        )

    def test_eval_json_matches_schema(self):
        """Compare the provided user_evals to the json schema eval_schema.json"""
        data = self.user_evals[self.eval_suite_name]

        # Define the schema
        with open(self.config["eval_schema_path"], "r") as infile:
            schema = json.load(infile)
        # Validate against schema
        jsonschema.validate(instance=data, schema=schema)

    def test_function_metrics_exist(self):
<<<<<<< HEAD
        for function_metric in (
            self.user_evals[self.eval_suite_name].get("metrics").get("function", [])
        ):
=======
        '''
        Test that all function metrics specified in eval config in fact exist and are called with appropriate
        arguments.
        '''
        for function_metric in self.user_evals[self.eval_suite_name].get("metrics").get("function", []):
>>>>>>> ae1d0dba
            name = function_metric["name"]
            assert hasattr(function_metrics, name) and callable(
                getattr(function_metrics, name, None)
            ), f"No function named {name} exists in `{self.config['function_metrics_path']}`"

            metric_function = getattr(function_metrics, name, None)

<<<<<<< HEAD
            # This gets the type of the first argument of the function
            input_type = next(
                iter(inspect.signature(metric_function).parameters.values())
            ).annotation

            # Type of first argument must be string or list
            assert (
                input_type is str
                or input_type is list
                or get_origin(input_type) is list
            ), f"Input to metric function {name} must be a string or list but it was {input_type}"

            # TODO: check that keyword args exist
            # TODO: check that type is an allowed type
=======
            # Go through arguments and make sure that the first argument has the right type and that 
            # all later arguments are filled by keyword arguments
            arg_found = False
            var_keyword_arg_found = False
            arg_names = []
            params = inspect.signature(metric_function).parameters
            for arg_tuple in iter(params.items()):
                if not arg_found:
                    # First arg
                    arg_found = True
                    first_arg_type = arg_tuple[1].annotation
                    assert (first_arg_type is str or first_arg_type is list or get_origin(first_arg_type) is list
                    ), f"Input to metric function {name} must be a string or list but it was {first_arg_type}"
                else:
                    # Later arguments - need to be filled by kwargs, have defaults, or be variable length keyword args
                    arg_names.append(arg_tuple[0])
                    assert (
                        arg_tuple[1].default is not inspect.Parameter.empty or
                        arg_tuple[0] in function_metric.get('kwargs',{}) or
                        arg_tuple[1].kind is inspect.Parameter.VAR_KEYWORD
                    ), f"Argument `{arg_tuple[0]}` in function `{name}` must have a default value or the value must be specified in `kwargs` in the eval configuration"
                    var_keyword_arg_found = var_keyword_arg_found or arg_tuple[1].kind is inspect.Parameter.VAR_KEYWORD

            assert arg_found, f"Function metrics must take at least one input, but {name} does not have any arguments."
            # Check that there are no extra keyword arguments that don't match the function. If the function allows
            # variable length keyword arguments, then extra keyword arguments are allowed.
            if 'kwargs' in function_metric and not var_keyword_arg_found:
                for kwarg in function_metric['kwargs']:
                    assert (kwarg in arg_names
                    ), f"Keyword argument `{kwarg}` specified in json for function `{name}`, but no argument with that name found in function signature."

           


>>>>>>> ae1d0dba

    def test_metric_templates_are_valid(self):
        for rubric_metric in (
            self.user_evals[self.eval_suite_name].get("metrics").get("rubric", [])
        ):
            rubric_name = rubric_metric["name"]
            assert (
                rubric_name in self.rubric_metrics.keys()
            ), f"You specified a rubric called `{rubric_name}` in the configuration, but only these rubrics are available: {list(self.rubric_metrics.keys())}."
            prompt = self.rubric_metrics[rubric_name]
            # The prompts will have three types
            # {context} -- everything BEFORE the last entry
            # {completion} -- new completion or last entry
            # {turn} -- just the current turn -- cannot be used with the other two

            options = [("{turn}",), ("{context}", "{completion}"), ("{conversation}",)]
            for option1 in options:
                for option2 in options:
                    if all([o in prompt for o in option1]):
                        if option2 != option1:
                            for o2 in option2:
                                assert (
                                    o2 not in prompt
                                ), f"Your rubric {rubric_name} is has the template `{','.join([i  for i in option1]) }` and cannot also contain the template option `{o2}`."

            if (
                rubric_metric.get("context_only", False)  # default is False
                and "{{context}}" in prompt
                and "{{completion}}" in prompt
            ):
                raise Exception(
                    f"You set `context_only` for the rubric `{rubric_name}`, but that rubric has both {{context}} and {{completion}} entries. This does not make sense! If you want the context only, create a rubric with only {{turn}} or only {{conversation}}."
                )

    def test_function_metrics_have_valid_signatures(self):
        for function_metric in (
            self.user_evals[self.eval_suite_name].get("metrics").get("function", [])
        ):
            name = function_metric["name"]
            assert hasattr(function_metrics, name) and callable(
                getattr(function_metrics, name, None)
            ), f"No function named {name} exists in `{self.config['function_metrics_path']}`"

            metric_function = getattr(function_metrics, name, None)

            first_argument_type = next(
                iter(inspect.signature(metric_function).parameters.values())
            ).annotation
            assert first_argument_type in [
                str,
                list,
            ], f"The first argument of function {name} has input type {first_argument_type}. The first argument must be of type `str` or `list`."

            return_type = inspect.signature(metric_function).return_annotation
            assert return_type in [
                float,
                int,
                dict,
                list,
            ], f"The return type of function {name} has type {first_argument_type}. The return type must be one of `int`, `float`, `dict`, or `list`."

    def validate_dataset(self, filename, rows):
        filenames = self.user_evals[self.eval_suite_name].get("data", [])
        assert (
            len(filenames) > 0
        ), f"You specified no datafiles in your input. The `data` entry of your eval `{self.eval_suite_name}` must be a list of filenames."

        for filename in filenames:
            assert os.path.exists(
                filename
            ), f"The data file {filename} you specified in your eval `{self.eval_suite_name}` was not found."

        with open(filename, "r") as rows:
            for ix, row in enumerate(rows):
                assert (
                    "input" in row
                ), f"Dataset {filename}, row {ix+1} does not contain an input key!"
                assert isinstance(
                    row["input"], list
                ), f"The `input` key for dataset {filename}, row {ix+1} does not map to a list!"

                for entry_ix, entry in enumerate(row["input"]):
                    assert (
                        "role" in entry
                    ), f"Entry {entry_ix+1} in the `input` key for dataset {filename}, row {ix+1} does not contain a `role` key!"
                    assert (
                        "content" in entry
                    ), f"Entry {entry_ix+1} in the `input` key for dataset {filename}, row {ix+1} does not contain a `content` key!"
                    assert entry["role"] in [
                        "user",
                        "assistant",
                        "tool",
                        "system",
                    ], f"`user` key in entry {entry_ix+1} in the `input` key for dataset {filename}, row {ix+1} must be one of `tool`,`user`,`assistant`! You have `{entry['role']}`."


# def test_evals_has_required_components(self):
#     with open(self.config_file_name) as file:
#         config = yaml.safe_load(file)
#     with open(config["evals_path"]) as file:
#         evals = yaml.safe_load(file)
#     with open(config["rubric_metrics_path"]) as file:
#         rubric_metrics = yaml.safe_load(file)
#     function_metrics = importlib.import_module(
#         config["function_metrics_path"].replace("/", ".").replace(".py", "")
#     )
#     completion_functions = importlib.import_module(
#         config["completion_functions"].replace("/", ".").replace(".py", "")
#     )

#     for eval_name, eval_contents in evals.items():
#         # only test current eval suite
#         if eval_name == self.eval_suite_name:
#             # Simplest possible - no completion, one metric
#             assert (
#                 "data" in eval_contents
#             ), f"In evals.yaml, eval suite '{eval_name}' has no 'data' defined."
#             assert (
#                 "path" in eval_contents["data"]
#             ), f"In evals.yaml, eval suite '{eval_name}.data' has no 'path' defined."
#             # assert (
#             #     "function_metrics" in eval_contents
#             # ), f"In evals.yaml, eval suite '{eval_name}' requires a 'function_metrics' entry, even if it is empty."
#             # assert (
#             #     "rubric_metrics" in eval_contents
#             # ), f"In evals.yaml, eval suite '{eval_name}' requires a 'rubric_metrics' entry, even if it is empty."
#             # assert (
#             #     "grader_llm" in eval_contents
#             # ), f"In evals.yaml, eval suite '{eval_name}' requires a 'grader_llm' entry, even if it is empty."
#             # assert (
#             #     "completion" in eval_contents
#             # ), f"In evals.yaml, eval suite '{eval_name}' requires a 'completion' entry, even if it is empty."

#             if eval_contents["function_metrics"] is not None:
#                 for function_metric in eval_contents["function_metrics"]:
#                     assert (
#                         "name" in function_metric
#                     ), f"In evals.yaml, each entry of '{eval_name}.function_metrics' requires a 'name' key"
#                     assert (
#                         "score" in function_metric
#                     ), f"In evals.yaml, each entry of '{eval_name}.function_metrics' requires a 'score' key"
#                     assert function_metric["score"] in [
#                         "per_turn_by_role",
#                         "per_conversation_by_role",
#                         "completion",
#                     ], f"In evals.yaml, each entry of '{eval_name}.function_metrics.score' must be one of 'completion', 'all_by_role'. You have '{function_metric['score']}'"

#                     # make sure each function_metric has a "sample" input
#                     assert hasattr(
#                         function_metrics, function_metric["name"]
#                     ), f"In evals.yaml, the function '{function_metric['name']}' is used by eval suite '{eval_name}' but it is not defined in the function_metrics.py file"
#                     myfunc = getattr(function_metrics, function_metric["name"])
#                     assert callable(
#                         myfunc
#                     ), f"The function {function_metric['name']} specified in evals.yaml is not callable!"
#                     signature = inspect.signature(myfunc)
#                     # assert (
#                     #     "sample" in signature.parameters
#                     # ), f"In evals.yaml, the function '{function_metric['name']}' used by eval suite '{eval_name}' and defined in function_metrics.py must take 'sample' as an argument."

#             if eval_contents.get("completion", None) is not None:
#                 assert (
#                     "function_name" in eval_contents["completion"]
#                 ), f"In evals.yaml, the 'completion' entry must have a 'function_name' key, but it is missing in the {eval_name} eval."
#                 # get function name first
#                 for completion_fn_key, completion_fn_value in eval_contents[
#                     "completion"
#                 ].items():
#                     # verify function is defined
#                     if completion_fn_key == "function_name":
#                         completion_function_name = completion_fn_value
#                 for completion_fn_key, completion_fn_value in eval_contents[
#                     "completion"
#                 ].items():
#                     # verify function is defined
#                     if completion_fn_key == "function_name":
#                         pass
#                         # assert hasattr(
#                         #     completion_functions, completion_fn_value
#                         # ), f"In evals.yaml, in the eval suite '{eval_name}', you specify a function called '{completion_fn_value}' but it does not exist in the completion_function.py file."
#                     else:
#                         # verify function has required args
#                         myfunc = getattr(
#                             completion_functions, completion_function_name
#                         )
#                         signature = inspect.signature(myfunc)
#                         assert (
#                             completion_fn_key in signature.parameters
#                         ), f"In evals.yaml, in '{eval_name}.completion', you specify a function '{completion_function_name}' with an argument '{completion_fn_key}' but the function defined in completion_function.py does not have that argument in the signature."
#                 # verify all required args are in the yaml file
#                 myfunc = getattr(completion_functions, completion_function_name)
#                 signature = inspect.signature(myfunc)
#                 assert (
#                     "conversation_history" in signature.parameters
#                 ), f"The function '{completion_function_name}' in completion_functions.py must have a 'conversation_history' argument."
#                 for param_name, param in signature.parameters.items():
#                     if (
#                         param_name not in ["conversation_history", "args", "kwargs"]
#                         and param.default is not inspect.Parameter.empty
#                     ):
#                         assert (
#                             param_name in eval_contents["completion"].keys()
#                         ), f"The function '{completion_function_name}' in completion_functions.py has an argument called '{param_name}', but there is no corresponding value in evals.yaml '{eval_name}.completion'."
#             if eval_contents.get("grader_llm") is not None:
#                 assert (
#                     "function_name" in eval_contents["grader_llm"]
#                 ), f"In evals.yaml, the 'grader_llm' entry must have a 'function_name' key, but it is missing in the {eval_name} eval."
#                 # get function name first
#                 for completion_fn_key, completion_fn_value in eval_contents[
#                     "grader_llm"
#                 ].items():
#                     # verify function is defined
#                     if completion_fn_key == "function_name":
#                         completion_function_name = completion_fn_value
#                 for completion_fn_key, completion_fn_value in eval_contents[
#                     "grader_llm"
#                 ].items():
#                     # verify function is defined
#                     if completion_fn_key == "function_name":
#                         assert hasattr(
#                             completion_functions, completion_fn_value
#                         ), f"In evals.yaml, in the eval suite '{eval_name}', you specify a function called '{completion_fn_value}' but it does not exist in the completion_function.py file."
#                     else:
#                         # verify function has required args
#                         myfunc = getattr(
#                             completion_functions, completion_function_name
#                         )
#                         signature = inspect.signature(myfunc)
#                         assert (
#                             completion_fn_key in signature.parameters
#                         ), f"In evals.yaml, in '{eval_name}.grader_llm', you specify a function '{completion_function_name}' with an argument '{completion_fn_key}' but the function defined in completion_function.py does not have that argument in the signature."
#                 # verify all required args are in the yaml file
#                 myfunc = getattr(completion_functions, completion_function_name)
#                 signature = inspect.signature(myfunc)
#                 assert (
#                     "conversation_history" in signature.parameters
#                 ), f"The function '{completion_function_name}' in completion_functions.py must have a 'conversation_history' argument."
#                 for param_name, param in signature.parameters.items():
#                     if (
#                         param_name not in ["conversation_history", "args", "kwargs"]
#                         and param.default is not inspect.Parameter.empty
#                     ):
#                         assert (
#                             param_name in eval_contents["grader_llm"].keys()
#                         ), f"The function '{completion_function_name}' in completion_functions.py has an argument called '{param_name}', but there is no corresponding value in evals.yaml '{eval_name}.grader_llm'."

#             if eval_contents.get("rubric_metrics") is not None:
#                 for rubric_metric in eval_contents["rubric_metrics"]:
#                     assert (
#                         "name" in rubric_metric.keys()
#                     ), f"In evals.yaml, each entry of '{eval_name}.rubric_metrics' requires a 'name' key."
#                     assert (
#                         rubric_metric["name"] in rubric_metrics
#                     ), f"In evals.yaml, you specified a rubric metric called '{rubric_metric}' but none was found in rubric_metrics.yaml"

#             # model_options = [
#             #     "gpt-3.5-turbo",
#             #     "gpt-3.5-turbo-16k",
#             #     "gpt-4",
#             #     "gpt-4-32k",
#             # ]
#             # # https://github.com/openai/evals/blob/c66b5c1337cf2b65b72045bcdcfaeeacc0eafad2/evals/registry.py#L41
#             # if eval_contents["grader_llm"] is not None:
#             #     if "model" in eval_contents["grader_llm"]:
#             #         assert (
#             #             eval_contents["grader_llm"]["model"] in model_options
#             #         ), f"In evals.yml, {eval_name}.grader_llm.model must be one of {model_options}"

# def test_endpoints_are_reachable(self):
#     def is_url(string):
#         url_pattern = re.compile(
#             r"^(?:http|ftp)s?://"  # http:// or https:// or ftp:// or ftps://
#             r"(?:(?:[A-Z0-9](?:[A-Z0-9-]{0,61}[A-Z0-9])?\.)+(?:[A-Z]{2,6}\.?|[A-Z0-9-]{2,}\.?)|"  # domain...
#             r"localhost|"  # localhost...
#             r"\d{1,3}\.\d{1,3}\.\d{1,3}\.\d{1,3}|"  # ...or IPv4
#             r"\[?[A-F0-9]*:[A-F0-9:]+\]?)"  # ...or IPv6
#             r"(?::\d+)?"  # optional port
#             r"(?:/?|[/?]\S+)$",
#             re.IGNORECASE,
#         )
#         return re.match(url_pattern, string) is not None

#     # if completion functions have an endpoint that looks like a URL, try to ping it
#     with open(self.config_file_name) as file:
#         config = yaml.safe_load(file)
#     with open(config["evals_path"]) as file:
#         evals = yaml.safe_load(file)
#     for eval_name, eval_contents in evals.items():
#         # only test current eval suite
#         if eval_name == self.eval_suite_name:
#             # assert (
#             #     "completion" in eval_contents
#             # ), f"In evals.yaml, '{eval_name}' must have a 'completion' key, even if the value is blank."
#             pass
#             # if eval_contents["completion"] is not None:
#             #     for k, v in eval_contents["completion"].items():
#             #         if is_url(v):
#             #             try:
#             #                 response = requests.get(
#             #                     v, timeout=5
#             #                 )  # Timeout set to 5 seconds
#             #                 assert (
#             #                     response.status_code < 400
#             #                 ), f"In evals.yaml, '{eval_name}'.completion has a url in the key '{k}', namely '{v}'. It does not appear to be accessible!"
#             #             except (
#             #                 requests.RequestException,
#             #                 requests.exceptions.ConnectionError,
#             #             ):
#             #                 # If the HTTP status code is less than 400, the URL is considered accessible
#             #                 raise Exception(
#             #                     f"In evals.yaml, '{eval_name}'.completion has a url in the key '{k}', namely '{v}'. It does not appear to be accessible!"
#             #                 )

# def test_endpoints_completion_functions_work(self):
#     # if completion functions have an endpoint that looks like a URL, try to ping it
#     with open(self.config_file_name) as file:
#         config = yaml.safe_load(file)
#     with open(config["evals_path"]) as file:
#         evals = yaml.safe_load(file)

#     completion_functions = importlib.import_module(
#         config["completion_functions"].replace("/", ".").replace(".py", "")
#     )

#     # loop through each test suite
#     for eval_name, eval_contents in evals.items():
#         # only test current eval suite
#         if eval_name == self.eval_suite_name:
#             # if there is a completion function defined
#             if eval_contents.get("completion", None) is not None:
#                 assert (
#                     eval_contents["completion"].get("function_name", "") != ""
#                 ), f"In evals.yaml, '{eval_name}'.completion needs an key called 'function_name' that maps to a function in completion_functions.py"
#                 function_name = eval_contents["completion"]["function_name"]
#                 # all of the other entries will be arguments
#                 function_args = eval_contents["completion"]
#                 del function_args["function_name"]
#                 # get the function to call
#                 myfunc = getattr(completion_functions, function_name)
#                 try:
#                     conversation_history = [{"role": "user", "content": "hello"}]
#                     myfunc(conversation_history, **function_args)

#                 except Exception as e:
#                     raise Exception(
#                         f"In the test suite '{eval_name}', an error has occurred: {e}"
#                     )


# one of the metric types is completion but there's no completion function defined
# there's a rubric but no grader LLM
# make sure that functions used with
#      'completion', 'per_turn_by_role', 'per_conversation_by_role'
#      have the right kind of input signature - string or list
# verify each data input has 'input' as a key, and 'role'/'content' as values
# make sure the input is "turn" or "conversation"<|MERGE_RESOLUTION|>--- conflicted
+++ resolved
@@ -135,17 +135,11 @@
         jsonschema.validate(instance=data, schema=schema)
 
     def test_function_metrics_exist(self):
-<<<<<<< HEAD
-        for function_metric in (
-            self.user_evals[self.eval_suite_name].get("metrics").get("function", [])
-        ):
-=======
         '''
         Test that all function metrics specified in eval config in fact exist and are called with appropriate
         arguments.
         '''
         for function_metric in self.user_evals[self.eval_suite_name].get("metrics").get("function", []):
->>>>>>> ae1d0dba
             name = function_metric["name"]
             assert hasattr(function_metrics, name) and callable(
                 getattr(function_metrics, name, None)
@@ -153,22 +147,7 @@
 
             metric_function = getattr(function_metrics, name, None)
 
-<<<<<<< HEAD
-            # This gets the type of the first argument of the function
-            input_type = next(
-                iter(inspect.signature(metric_function).parameters.values())
-            ).annotation
-
-            # Type of first argument must be string or list
-            assert (
-                input_type is str
-                or input_type is list
-                or get_origin(input_type) is list
-            ), f"Input to metric function {name} must be a string or list but it was {input_type}"
-
-            # TODO: check that keyword args exist
-            # TODO: check that type is an allowed type
-=======
+
             # Go through arguments and make sure that the first argument has the right type and that 
             # all later arguments are filled by keyword arguments
             arg_found = False
@@ -199,11 +178,6 @@
                 for kwarg in function_metric['kwargs']:
                     assert (kwarg in arg_names
                     ), f"Keyword argument `{kwarg}` specified in json for function `{name}`, but no argument with that name found in function signature."
-
-           
-
-
->>>>>>> ae1d0dba
 
     def test_metric_templates_are_valid(self):
         for rubric_metric in (
