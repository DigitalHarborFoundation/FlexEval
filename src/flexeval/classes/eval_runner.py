import json
import logging
import io
import os
import sqlite3
import unittest
from datetime import datetime
from pathlib import Path
<<<<<<< HEAD
import dotenv

=======
import importlib
import importlib.util
>>>>>>> 2b31159c
import jsonschema
import yaml
from peewee import *

from flexeval import helpers, validate, compute_metrics
from flexeval.classes.dataset import Dataset
from flexeval.classes.eval_set_run import EvalSetRun
from flexeval.classes.message import Message
from flexeval.classes.metric import Metric
from flexeval.classes.thread import Thread
from flexeval.classes.tool_call import ToolCall
from flexeval.classes.turn import Turn
from flexeval.helpers import apply_defaults

logger = logging.getLogger(__name__)


class EvalRunner(Model):
    """Class for maintaining database connection, logs, and run state
    Does not need to write anything to database itself.
    """

    database: SqliteDatabase
    eval_name: str

    def __init__(
        self,
        eval_name: str,
        config_path: str | Path,
        evals_path: str | Path | None = None,
        clear_tables: bool = False,
    ):
        self.eval_name = eval_name
        self.config_path = config_path
        self.evals_path = evals_path

        self.initialize_logger()
        self.load_configuration()
        self.load_evaluation_settings()
        self.add_file_logger()
        self.validate_settings()
        self.initialize_database_connection()
        self.initialize_database_tables(clear_tables)
        

    def initialize_logger(self, add_stream_handler: bool = False):
        # Configure the logger
        self.logger = logging.getLogger("FlexEval")
        self.logger.setLevel(logging.DEBUG)

        if add_stream_handler:
            # Create a console handler for lower level messages to output to console
            ch = logging.StreamHandler()
            ch.setLevel(logging.INFO)

            # Create a formatter and set it for the handlers
            formatter = logging.Formatter(
                "%(asctime)s - %(name)s - %(levelname)s - %(message)s"
            )
            ch.setFormatter(formatter)

            # Add the handlers to the logger
            self.logger.addHandler(ch)

    def add_file_logger(self):
        if (
            "logs_path" not in self.configuration
            or self.configuration["logs_path"] is None
            or str(self.configuration["logs_path"]).strip() == ""
        ):
            logger.debug("No logs_path defined, so not using a file logger.")
            return

        # Get the current date to use in the filename
        current_date = datetime.now().strftime("%Y-%m-%d")

        # Create a file handler that logs debug and higher level messages to a date-based file
        logs_path = Path(self.configuration["logs_path"])
        logs_path.mkdir(parents=True, exist_ok=True)
        fh = logging.FileHandler(
            logs_path / f"{current_date}_{self.eval_name}.log",
        )
        fh.setLevel(logging.DEBUG)

        # Create a formatter and set it for the handlers
        formatter = logging.Formatter(
            "%(asctime)s - %(name)s - %(levelname)s - %(message)s"
        )
        fh.setFormatter(formatter)
        self.logger.addHandler(fh)

    def load_configuration(self):
        """Load configuration file
        This file contains information about relative paths, etc
        It is NOT the file that specifies the evaluation
        """

        # Load configs
        with open(self.config_path) as file:
            self.configuration = yaml.safe_load(file)

        if "env_file" in self.configuration:
            if not Path(self.configuration["env_file"]).exists():
                raise ValueError(
                    f"Environment file not present at path '{runner.configuration['env_file']}'."
                )
            dotenv.load_dotenv(self.configuration["env_file"], verbose=True, override=True)

            

    def validate_settings(self):
        self.logger.debug("Verifying configuration")
        # Locate the tests
        suite = unittest.defaultTestLoader.loadTestsFromModule(validate)
        # Set args in environment so they're available in the test
        os.environ["CONFIG_FILENAME"] = self.config_path
        os.environ["EVALUATION_NAME"] = self.eval_name
        # Run the tests and capture the results
        validation_stream = io.StringIO()
        result = unittest.TextTestRunner(stream=validation_stream).run(suite)
        # Check if validation succeeded
        if not result.wasSuccessful():
            validation_output = validation_stream.getvalue()
            error_message = f"Something is wrong with your configuration. {len(result.failures)} validation failures and {len(result.errors)} runtime errors checking {result.testsRun} tests. See report below:\n{validation_output}"
            logger.error(error_message)
            self.logger.error(error_message)
            raise ValueError(f"Bad configuration for eval '{self.eval_name}'.")

    def get_database_path(self) -> str:
        return self.configuration["database_path"]

    def initialize_database_connection(self):
        """In peewee, each object has its own database connection
        This is fine - so we'll just make the path available here
        """
        # os.environ["DATABASE_PATH"] = self.configuration["database_path"]

        # also set up SQLite so it's less likely to error when there are multiple writes
        with sqlite3.connect(
            self.configuration["database_path"], check_same_thread=False
        ) as conn:
            conn.execute("PRAGMA journal_mode=WAL;")  # Enable Write-Ahead Logging

    def initialize_database_tables(self, clear_tables: bool = False):
        """Initializes database tables. If clear_tables, then current contents of tables are dropped."""
        database_path = self.configuration["database_path"]
        for cls in [EvalSetRun, Dataset, Thread, Turn, Message, ToolCall, Metric]:
            cls.initialize_database(database_path, clear_table=clear_tables)

    def load_evaluation_settings(self):
        """This function parses our eval suite and puts it in the data structure we'll need
        for easy use at run-time
        """

        with open(self.configuration["evals_path"]) as file:
            self.all_evaluations = yaml.safe_load(file)
            if self.eval_name not in self.all_evaluations:
                raise ValueError(
                    f"You specified an evaluation called `{self.eval_name}` in the file `{os.path.abspath(self.configuration.get('evals_path'))}`. Available evaluations are `{list(self.all_evaluations.keys())}`"
                )
            self.eval = self.all_evaluations.get(self.eval_name)

        # if the current eval has a 'config' entry, overwrite configuration options with its entries
        if "config" in self.eval:
            for k, v in self.eval.get("config", {}).items():
                if k in self.configuration:
                    self.logger.info(
                        f"Updating configuration setting: {k}={v} (old={self.configuration.get(k,'unset')})"
                    )
                    self.configuration[k] = v
                else:
                    raise Exception(f'Configuration setting {k}={v} was specified but is not supported.')        
        
        # Occasionally None gets read as 'None'
        for k,v in self.configuration.items():
            if str(v) == 'None':
                self.configuration[k] = None

        if self.evals_path is not None:
            if str(self.evals_path) != str(self.configuration["evals_path"]):
                self.logger.info(
                    f"Updating configuration setting: evals_path={self.evals_path}"
                )
                self.configuration["evals_path"] = self.evals_path
            else:
                self.logger.debug(
                    f"evals_path specified, but it's not different than the value provided in the configuration: {self.evals_path}"
                )

        # Validate that the schema meets the required structure
        with open(self.configuration["eval_schema_path"], "r") as infile:
            target_schema = json.load(infile)
        # has already been validated - probably don't need to do this
        jsonschema.validate(schema=target_schema, instance=self.eval)

        # apply defaults to the schema
        self.eval = apply_defaults(schema=target_schema, data=self.eval)
        # convert into graph structure
        self.metrics_graph_ordered_list = helpers.create_metrics_graph(
            self.eval["metrics"]
        )

    def shutdown_logging(self):
        # remove logging handler so we don't get repeat logs if we call run() twice
        handlers = self.logger.handlers[:]
        for handler in handlers:
            handler.close()
            self.logger.removeHandler(handler)

    def get_metric_computer(self):
        function_modules = self.configuration.get("function_modules", [])
        if len(function_modules) > 0:
            # convert from string module names or filepaths to Python modules
            actual_modules = []
            for i, function_module in enumerate(function_modules):
                try:
                    module = importlib.import_module(function_module)

                except ModuleNotFoundError:
                    try:
                        spec = importlib.util.spec_from_file_location(
                            f"function_module_{i}", function_module
                        )
                        module = importlib.util.module_from_spec(spec)
                        spec.loader.exec_module(module)
                    except Exception as ex:
                        raise ValueError(
                            f"Failed to load function module specified by {function_module}."
                        )
                actual_modules.append(module)
            function_modules = actual_modules
        include_default_functions = self.configuration.get(
            "include_default_functions", True
        )
        return compute_metrics.MetricComputer(
            function_modules, include_default_functions
        )<|MERGE_RESOLUTION|>--- conflicted
+++ resolved
@@ -6,13 +6,10 @@
 import unittest
 from datetime import datetime
 from pathlib import Path
-<<<<<<< HEAD
 import dotenv
 
-=======
 import importlib
 import importlib.util
->>>>>>> 2b31159c
 import jsonschema
 import yaml
 from peewee import *
