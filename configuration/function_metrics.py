--- conflicted
+++ resolved
@@ -2,7 +2,9 @@
 import openai
 import os
 import re
-<<<<<<< HEAD
+from typing import List, Dict, Any, Union
+import json
+
 
 ## ~.~ function templates starts ~.~
 from typing import Union
@@ -46,11 +48,6 @@
     """
     pass 
 
-## ~.~ function templates ends ~.~
-=======
-from typing import List, Dict, Any, Union
-import json
->>>>>>> ea24a972
 
 # A metric is a function that
 # - accepts a conversation or conversational turn as input
@@ -207,8 +204,7 @@
         Dict[str, float]: A dictionary of category scores from the moderation API response.
     """
     client = openai.OpenAI(api_key=os.getenv("OPENAI_API_KEY"))
-<<<<<<< HEAD
-    response = client.moderations.create(input=sample)
+    response = client.moderations.create(input=turn)
     return response.results[0].model_dump(exclude_unset=True)["category_scores"]
 
 
@@ -317,27 +313,3 @@
         print(f"An error occurred: {e}")
     
         
-        
-    
-=======
-    response = client.moderations.create(input=turn)
-    return response.results[0].model_dump(exclude_unset=True)["category_scores"]
-
-
-def function_has_error(turn: Dict):
-    """Returns the number of rendering errors if the turn is a function call
-    or None otherwise
-    """
-    if turn.get("role", None) == "tool":
-        ct = 0
-        for element in turn.get("content", []):
-            if "error" in element.get("type", ""):
-                try:
-                    errors = json.loads(element.get("text", "[]"))
-                    ct += len(errors)
-                except:
-                    pass
-        return ct
-    else:
-        return None
->>>>>>> ea24a972
