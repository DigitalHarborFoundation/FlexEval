--- conflicted
+++ resolved
@@ -5,11 +5,6 @@
 import json
 from typing import Union
 
-<<<<<<< HEAD
-##TODO - make a bunch of good examples of this
-## and some bad ones...
-=======
-
 ## ~.~ function templates starts ~.~
 from typing import Union
 
@@ -51,12 +46,6 @@
             e.g., [{"role":role1, "value":value1}, {"role":role2, "value":value2}, ...]
     """
     pass 
-
-
-# A metric is a function that
-# - accepts a conversation or conversational turn as input
-# - produces a number or dictionary of numbers as output
->>>>>>> c820b89d
 
 
 def is_role(turn: list, role: str) -> dict:
@@ -157,20 +146,6 @@
     return results
 
 
-# def number_of_entries(turn: List[Dict[str, Any]]) -> int:
-#     """
-#     Calculate the number of entries in each turn.
-
-#     Args:
-#         conversation (List[Dict[str, Any]]): A list of dictionaries representing conversational entries/turns.
-#                                              Each dictionary should have a 'role' key indicating the role of the participant.
-
-#     Returns:
-#         int: The number of conversational turns in the conversation.
-#     """
-#     return len(turn)
-
-
 def count_emojis(turn: str) -> Union[int, float]:
     """
     Calculate the number of emojis in a given text string.
@@ -195,30 +170,6 @@
     return len(emoji_pattern.findall(turn))
 
 
-# def count_unusual_function_calls(turn: str) -> Union[int, float]:
-#     """
-#     See how often an exponential function is called with strange parameters
-
-
-#     Args:
-#         turn (str): The input text string to be evaluated.
-
-#     Returns:
-#         Union[int, float]: The number of emojis in the input text.
-#     """
-#     emoji_pattern = re.compile(
-#         "["
-#         "\U0001F600-\U0001F64F"  # emoticons
-#         "\U0001F300-\U0001F5FF"  # symbols & pictographs
-#         "\U0001F680-\U0001F6FF"  # transport & map symbols
-#         "\U0001F1E0-\U0001F1FF"  # flags (iOS)
-#         "\U00002702-\U000027B0"  # Dingbats
-#         "\U000024C2-\U0001F251"
-#         "]+",
-#         flags=re.UNICODE,
-#     )
-#     return len(emoji_pattern.findall(turn))
-
 
 def string_length(turn: str) -> int:
     """
@@ -285,8 +236,6 @@
     response = client.moderations.create(input=turn)
     return response.results[0].model_dump(exclude_unset=True)["category_scores"]
 
-
-<<<<<<< HEAD
 def function_has_error(turn: list) -> int:
     """Returns the number of rendering errors if the turn is a function call
     or None otherwise
@@ -303,7 +252,7 @@
         return ct
     else:
         return None
-=======
+
 def error_count(error_list:list) -> int:
     """
     Used in rendering_error_count function to identify and count any plot rendering errors
@@ -361,52 +310,4 @@
     
     except (KeyError, IndexError, TypeError, ValueError) as e:
         print(f"An error occurred: {e}")
-        
-        
-def function_name_count(conversation:list) -> int:
-    """
-    Process a conversation to identify and count the number of instances where function names are revealed during a tool call 
-
-    Args:
-        conversation (list): an entire conversation as a list
-
-    Returns:
-        int: the count number of instances where function names are revealed
-    """
-    
-    function_list = [
-    "plot_other_diagram",
-    "plot_one_or_more_equations_or_inequalities",
-    "plot_line_with_slope_and_intercept",   
-    "plot_line_with_coefficients",
-    "plot_single_linear_inequality_with_slope_and_intercept",
-    "plot_absolute_value_function",
-    "plot_square_root_function",
-    "plot_parabola_with_features_labeled",
-    "plot_parabola_with_alternate_format",
-    "plot_exponential_with_features_labeled", 
-]
-    function_name_count = 0
-    
-    try:
-
-        assistant_turn = [item for item in conversation if item.get("role") == "assistant"]
-        
-        if not assistant_turn:
-            function_name_count = 0
-            
-        else:
-             for function in function_list:
-                    pattern = r"function\." + re.escape(function)
-                    for turn in assistant_turn:
-                        content = turn.get("content")
-                        if content:
-                            function_name_count += len(re.findall(pattern, content))
-
-        return function_name_count        
-
-    except (KeyError, IndexError, TypeError, ValueError) as e:
-        print(f"An error occurred: {e}")
-    
-        
->>>>>>> c820b89d
+        